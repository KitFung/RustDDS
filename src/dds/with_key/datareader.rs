--- conflicted
+++ resolved
@@ -28,22 +28,13 @@
   log_and_err_precondition_not_met,
   serialization::CDRDeserializerAdapter,
   structure::{
-<<<<<<< HEAD
     entity::{RTPSEntity, },
     guid::{GUID, EntityId},
     time::Timestamp,
-=======
     cache_change::CacheChange,
->>>>>>> 3427e5db
     dds_cache::DDSCache,
     duration::Duration,
-<<<<<<< HEAD
-
-=======
-    entity::RTPSEntity,
-    guid::{EntityId, GUID},
-    time::Timestamp,
->>>>>>> 3427e5db
+
   },
 };
 
@@ -681,14 +672,9 @@
           }
         }
 
-<<<<<<< HEAD
         DDSData::DisposeByKeyHash { key_hash , .. } => {
-          /* TODO: Instance to be disposed could be specified by serialized payload also, not only key_hash? */
-=======
-        DDSData::DisposeByKeyHash { key_hash, .. } => {
           /* TODO: Instance to be disposed could be specified by serialized payload
            * also, not only key_hash? */
->>>>>>> 3427e5db
           match self.datasample_cache.get_key_by_hash(*key_hash) {
             Some(key) => self
               .datasample_cache
@@ -1130,14 +1116,9 @@
 
 } // impl
 
-<<<<<<< HEAD
-
-// This is  not part of DDS spec. We implement mio Eventd so that the application can asynchronously
-// poll DataReader(s).
-=======
+
 // This is  not part of DDS spec. We implement mio Eventd so that the
 // application can asynchronously poll DataReader(s).
->>>>>>> 3427e5db
 impl<D, DA> Evented for DataReader<D, DA>
 where
   D: Keyed + DeserializeOwned,
